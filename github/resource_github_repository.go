package github

import (
	"context"
	"errors"
	"fmt"
	"log"
	"net/http"
	"regexp"

	"github.com/google/go-github/v31/github"
	"github.com/hashicorp/terraform-plugin-sdk/helper/schema"
	"github.com/hashicorp/terraform-plugin-sdk/helper/validation"
)

func resourceGithubRepository() *schema.Resource {
	return &schema.Resource{
		Create: resourceGithubRepositoryCreate,
		Read:   resourceGithubRepositoryRead,
		Update: resourceGithubRepositoryUpdate,
		Delete: resourceGithubRepositoryDelete,
		Importer: &schema.ResourceImporter{
			State: func(d *schema.ResourceData, meta interface{}) ([]*schema.ResourceData, error) {
				d.Set("auto_init", false)
				return []*schema.ResourceData{d}, nil
			},
		},

		Schema: map[string]*schema.Schema{
			"name": {
				Type:     schema.TypeString,
				Required: true,
				ForceNew: true,
			},
			"description": {
				Type:     schema.TypeString,
				Optional: true,
			},
			"homepage_url": {
				Type:     schema.TypeString,
				Optional: true,
			},
			"private": {
				Type:          schema.TypeBool,
				Computed:      true, // is affected by "visibility"
				Optional:      true,
				ConflictsWith: []string{"visibility"},
				Deprecated:    "use visibility instead",
			},
			"visibility": {
				Type:         schema.TypeString,
				Optional:     true,
				Computed:     true, // is affected by "private"
				ValidateFunc: validation.StringInSlice([]string{"public", "private", "internal"}, false),
			},
			"has_issues": {
				Type:     schema.TypeBool,
				Optional: true,
			},
			"has_projects": {
				Type:     schema.TypeBool,
				Optional: true,
			},
			"has_downloads": {
				Type:     schema.TypeBool,
				Optional: true,
			},
			"has_wiki": {
				Type:     schema.TypeBool,
				Optional: true,
			},
			"is_template": {
				Type:     schema.TypeBool,
				Optional: true,
			},
			"allow_merge_commit": {
				Type:     schema.TypeBool,
				Optional: true,
				Default:  true,
			},
			"allow_squash_merge": {
				Type:     schema.TypeBool,
				Optional: true,
				Default:  true,
			},
			"allow_rebase_merge": {
				Type:     schema.TypeBool,
				Optional: true,
				Default:  true,
			},
			"delete_branch_on_merge": {
				Type:     schema.TypeBool,
				Optional: true,
				Default:  false,
			},
			"auto_init": {
				Type:     schema.TypeBool,
				Optional: true,
			},
			"default_branch": {
				Type:        schema.TypeString,
				Optional:    true,
				Computed:    true,
				Description: "Can only be set after initial repository creation, and only if the target branch exists",
			},
			"license_template": {
				Type:     schema.TypeString,
				Optional: true,
				ForceNew: true,
			},
			"gitignore_template": {
				Type:     schema.TypeString,
				Optional: true,
				ForceNew: true,
			},
			"archived": {
				Type:     schema.TypeBool,
				Optional: true,
				Default:  false,
			},
			"archive_on_destroy": {
				Type:     schema.TypeBool,
				Optional: true,
			},
			"topics": {
				Type:     schema.TypeSet,
				Optional: true,
				Elem: &schema.Schema{
					Type:         schema.TypeString,
					ValidateFunc: validation.StringMatch(regexp.MustCompile(`^[a-z0-9][a-z0-9-]*$`), "must include only lowercase alphanumeric characters or hyphens and cannot start with a hyphen"),
				},
			},

			"full_name": {
				Type:     schema.TypeString,
				Computed: true,
			},
			"html_url": {
				Type:     schema.TypeString,
				Computed: true,
			},
			"ssh_clone_url": {
				Type:     schema.TypeString,
				Computed: true,
			},
			"svn_url": {
				Type:     schema.TypeString,
				Computed: true,
			},
			"git_clone_url": {
				Type:     schema.TypeString,
				Computed: true,
			},
			"http_clone_url": {
				Type:     schema.TypeString,
				Computed: true,
			},
			"etag": {
				Type:     schema.TypeString,
				Computed: true,
			},
			"template": {
				Type:     schema.TypeList,
				Optional: true,
				ForceNew: true,
				MaxItems: 1,
				Elem: &schema.Resource{
					Schema: map[string]*schema.Schema{
						"owner": {
							Type:     schema.TypeString,
							Required: true,
						},
						"repository": {
							Type:     schema.TypeString,
							Required: true,
						},
					},
				},
			},
			"node_id": {
				Type:     schema.TypeString,
				Computed: true,
			},
		},
	}
}

func resourceGithubRepositoryObject(d *schema.ResourceData) *github.Repository {
	return &github.Repository{
		Name:                github.String(d.Get("name").(string)),
		Description:         github.String(d.Get("description").(string)),
		Homepage:            github.String(d.Get("homepage_url").(string)),
		Private:             github.Bool(d.Get("private").(bool)),
		Visibility:          github.String(d.Get("visibility").(string)),
		HasDownloads:        github.Bool(d.Get("has_downloads").(bool)),
		HasIssues:           github.Bool(d.Get("has_issues").(bool)),
		HasProjects:         github.Bool(d.Get("has_projects").(bool)),
		HasWiki:             github.Bool(d.Get("has_wiki").(bool)),
		IsTemplate:          github.Bool(d.Get("is_template").(bool)),
		AllowMergeCommit:    github.Bool(d.Get("allow_merge_commit").(bool)),
		AllowSquashMerge:    github.Bool(d.Get("allow_squash_merge").(bool)),
		AllowRebaseMerge:    github.Bool(d.Get("allow_rebase_merge").(bool)),
		DeleteBranchOnMerge: github.Bool(d.Get("delete_branch_on_merge").(bool)),
		AutoInit:            github.Bool(d.Get("auto_init").(bool)),
		LicenseTemplate:     github.String(d.Get("license_template").(string)),
		GitignoreTemplate:   github.String(d.Get("gitignore_template").(string)),
		Archived:            github.Bool(d.Get("archived").(bool)),
		Topics:              expandStringList(d.Get("topics").(*schema.Set).List()),
	}
}

func resourceGithubRepositoryCreate(d *schema.ResourceData, meta interface{}) error {
	client := meta.(*Owner).v3client

	if branchName, hasDefaultBranch := d.GetOk("default_branch"); hasDefaultBranch && (branchName != "master") {
		return fmt.Errorf("Cannot set the default branch on a new repository to something other than 'master'.")
	}

	repoReq := resourceGithubRepositoryObject(d)
	owner := meta.(*Owner).name

	// Auth issues (403 You need admin access to the organization before adding a repository to it.)
	// are encountered when the resources is created with the visibility parameter. As
	// resourceGithubRepositoryUpdate is called immediately after, this is subsequently corrected.
	repoReq.Visibility = nil

	repoName := repoReq.GetName()
	ctx := context.Background()

	log.Printf("[DEBUG] Creating repository: %s/%s", owner, repoName)

	if template, ok := d.GetOk("template"); ok {
		templateConfigBlocks := template.([]interface{})

		for _, templateConfigBlock := range templateConfigBlocks {
			templateConfigMap, ok := templateConfigBlock.(map[string]interface{})
			if !ok {
				return errors.New("failed to unpack template configuration block")
			}

			templateRepo := templateConfigMap["repository"].(string)
			templateRepoOwner := templateConfigMap["owner"].(string)
			templateRepoReq := github.TemplateRepoRequest{
				Name:        &repoName,
				Owner:       &owner,
				Description: github.String(d.Get("description").(string)),
				Private:     github.Bool(d.Get("private").(bool)),
			}

			repo, _, err := client.Repositories.CreateFromTemplate(ctx,
				templateRepoOwner,
				templateRepo,
				&templateRepoReq,
			)

			if err != nil {
				return err
			}

			d.SetId(*repo.Name)
		}
	} else {
		// Create without a repository template
		var repo *github.Repository
		var err error
		if meta.(*Owner).IsOrganization {
			repo, _, err = client.Repositories.Create(ctx, owner, repoReq)
		} else {
			// Create repository within authenticated user's account
			repo, _, err = client.Repositories.Create(ctx, "", repoReq)

		}
		if err != nil {
			return err
		}
		d.SetId(repo.GetName())
	}

	topics := repoReq.Topics
	if len(topics) > 0 {
		_, _, err := client.Repositories.ReplaceAllTopics(ctx, owner, repoName, topics)
		if err != nil {
			return err
		}
	}

	return resourceGithubRepositoryUpdate(d, meta)
}

func resourceGithubRepositoryRead(d *schema.ResourceData, meta interface{}) error {
	client := meta.(*Owner).v3client
	owner := meta.(*Owner).name
	repoName := d.Id()

	log.Printf("[DEBUG] Reading repository: %s/%s", owner, repoName)

	ctx := context.WithValue(context.Background(), ctxId, d.Id())
	if !d.IsNewResource() {
		ctx = context.WithValue(ctx, ctxEtag, d.Get("etag").(string))
	}

	repo, resp, err := client.Repositories.Get(ctx, owner, repoName)
	if err != nil {
		if ghErr, ok := err.(*github.ErrorResponse); ok {
			if ghErr.Response.StatusCode == http.StatusNotModified {
				return nil
			}
			if ghErr.Response.StatusCode == http.StatusNotFound {
				log.Printf("[WARN] Removing repository %s/%s from state because it no longer exists in GitHub",
					owner, repoName)
				d.SetId("")
				return nil
			}
		}
		return err
	}

	d.Set("etag", resp.Header.Get("ETag"))
	d.Set("name", repoName)
	d.Set("description", repo.GetDescription())
	d.Set("homepage_url", repo.GetHomepage())
	d.Set("private", repo.GetPrivate())
	d.Set("visibility", repo.GetVisibility())
	d.Set("has_issues", repo.GetHasIssues())
	d.Set("has_projects", repo.GetHasProjects())
	d.Set("has_wiki", repo.GetHasWiki())
	d.Set("is_template", repo.GetIsTemplate())
	d.Set("allow_merge_commit", repo.GetAllowMergeCommit())
	d.Set("allow_squash_merge", repo.GetAllowSquashMerge())
	d.Set("allow_rebase_merge", repo.GetAllowRebaseMerge())
	d.Set("delete_branch_on_merge", repo.GetDeleteBranchOnMerge())
	d.Set("has_downloads", repo.GetHasDownloads())
	d.Set("full_name", repo.GetFullName())
	d.Set("default_branch", repo.GetDefaultBranch())
	d.Set("html_url", repo.GetHTMLURL())
	d.Set("ssh_clone_url", repo.GetSSHURL())
	d.Set("svn_url", repo.GetSVNURL())
	d.Set("git_clone_url", repo.GetGitURL())
	d.Set("http_clone_url", repo.GetCloneURL())
	d.Set("archived", repo.GetArchived())
	d.Set("topics", flattenStringList(repo.Topics))
	d.Set("node_id", repo.GetNodeID())

	if repo.TemplateRepository != nil {
		d.Set("template", []interface{}{
			map[string]interface{}{
				"owner":      repo.TemplateRepository.Owner.Login,
				"repository": repo.TemplateRepository.Name,
			},
		})
	} else {
		d.Set("template", []interface{}{})
	}

	return nil
}

func resourceGithubRepositoryUpdate(d *schema.ResourceData, meta interface{}) error {
	client := meta.(*Owner).v3client

	repoReq := resourceGithubRepositoryObject(d)

	// The endpoint will throw an error if trying to PATCH with a visibility value that is the same
	if !d.HasChange("visibility") {
		repoReq.Visibility = nil
	}

	// Can only set `default_branch` on an already created repository with the target branches ref already in-place
	if v, ok := d.GetOk("default_branch"); ok {
		branch := v.(string)
		// If branch is "master", and the repository hasn't been initialized yet, setting this value will fail
		if branch != "master" {
			repoReq.DefaultBranch = &branch
		}
	}

	repoName := d.Id()
	owner := meta.(*Owner).name
	ctx := context.WithValue(context.Background(), ctxId, d.Id())

<<<<<<< HEAD
	log.Printf("[DEBUG] Updating repository: %s/%s", owner, repoName)
	repo, _, err := client.Repositories.Edit(ctx, owner, repoName, repoReq)
	if err != nil {
		return err
	}
	d.SetId(*repo.Name)

	if d.HasChange("topics") {
		topics := repoReq.Topics
		_, _, err = client.Repositories.ReplaceAllTopics(ctx, owner, *repo.Name, topics)
=======
	log.Printf("[DEBUG] Updating repository: %s/%s", orgName, repoName)

	// Can only update a repository if it is not archived
	// or the update is to archive the repository (unarchiving is not supported by the Github API)
	if !d.Get("archived").(bool) || d.HasChange("archived") {
		repo, _, err := client.Repositories.Edit(ctx, orgName, repoName, repoReq)
>>>>>>> 3bded879
		if err != nil {
			return err
		}
		d.SetId(*repo.Name)

		if d.HasChange("topics") {
			topics := repoReq.Topics
			_, _, err = client.Repositories.ReplaceAllTopics(ctx, orgName, *repo.Name, topics)
			if err != nil {
				return err
			}
		}
	}

	return resourceGithubRepositoryRead(d, meta)
}

func resourceGithubRepositoryDelete(d *schema.ResourceData, meta interface{}) error {
	client := meta.(*Owner).v3client
	repoName := d.Id()
	owner := meta.(*Owner).name
	ctx := context.WithValue(context.Background(), ctxId, d.Id())

<<<<<<< HEAD
	log.Printf("[DEBUG] Deleting repository: %s/%s", owner, repoName)
	_, err := client.Repositories.Delete(ctx, owner, repoName)
=======
	archiveOnDestroy := d.Get("archive_on_destroy").(bool)
	if archiveOnDestroy {
		if d.Get("archived").(bool) {
			log.Printf("[DEBUG] Repository already archived, nothing to do on delete: %s/%s", orgName, repoName)
		} else {
			d.Set("archived", true)
			repoReq := resourceGithubRepositoryObject(d)
			log.Printf("[DEBUG] Archiving repository on delete: %s/%s", orgName, repoName)
			_, _, err = client.Repositories.Edit(ctx, orgName, repoName, repoReq)
		}
	} else {
		log.Printf("[DEBUG] Deleting repository: %s/%s", orgName, repoName)
		_, err = client.Repositories.Delete(ctx, orgName, repoName)
	}
>>>>>>> 3bded879

	return err
}<|MERGE_RESOLUTION|>--- conflicted
+++ resolved
@@ -378,7 +378,11 @@
 	owner := meta.(*Owner).name
 	ctx := context.WithValue(context.Background(), ctxId, d.Id())
 
-<<<<<<< HEAD
+	// // Can only update a repository if it is not archived
+	// // or the update is to archive the repository (unarchiving is not supported by the Github API)
+	// if !d.Get("archived").(bool) || d.HasChange("archived") {
+	// 	repo, _, err := client.Repositories.Edit(ctx, orgName, repoName, repoReq)
+
 	log.Printf("[DEBUG] Updating repository: %s/%s", owner, repoName)
 	repo, _, err := client.Repositories.Edit(ctx, owner, repoName, repoReq)
 	if err != nil {
@@ -389,14 +393,6 @@
 	if d.HasChange("topics") {
 		topics := repoReq.Topics
 		_, _, err = client.Repositories.ReplaceAllTopics(ctx, owner, *repo.Name, topics)
-=======
-	log.Printf("[DEBUG] Updating repository: %s/%s", orgName, repoName)
-
-	// Can only update a repository if it is not archived
-	// or the update is to archive the repository (unarchiving is not supported by the Github API)
-	if !d.Get("archived").(bool) || d.HasChange("archived") {
-		repo, _, err := client.Repositories.Edit(ctx, orgName, repoName, repoReq)
->>>>>>> 3bded879
 		if err != nil {
 			return err
 		}
@@ -404,7 +400,7 @@
 
 		if d.HasChange("topics") {
 			topics := repoReq.Topics
-			_, _, err = client.Repositories.ReplaceAllTopics(ctx, orgName, *repo.Name, topics)
+			_, _, err = client.Repositories.ReplaceAllTopics(ctx, owner, *repo.Name, topics)
 			if err != nil {
 				return err
 			}
@@ -420,25 +416,23 @@
 	owner := meta.(*Owner).name
 	ctx := context.WithValue(context.Background(), ctxId, d.Id())
 
-<<<<<<< HEAD
 	log.Printf("[DEBUG] Deleting repository: %s/%s", owner, repoName)
 	_, err := client.Repositories.Delete(ctx, owner, repoName)
-=======
-	archiveOnDestroy := d.Get("archive_on_destroy").(bool)
-	if archiveOnDestroy {
-		if d.Get("archived").(bool) {
-			log.Printf("[DEBUG] Repository already archived, nothing to do on delete: %s/%s", orgName, repoName)
-		} else {
-			d.Set("archived", true)
-			repoReq := resourceGithubRepositoryObject(d)
-			log.Printf("[DEBUG] Archiving repository on delete: %s/%s", orgName, repoName)
-			_, _, err = client.Repositories.Edit(ctx, orgName, repoName, repoReq)
-		}
-	} else {
-		log.Printf("[DEBUG] Deleting repository: %s/%s", orgName, repoName)
-		_, err = client.Repositories.Delete(ctx, orgName, repoName)
-	}
->>>>>>> 3bded879
+
+	// archiveOnDestroy := d.Get("archive_on_destroy").(bool)
+	// if archiveOnDestroy {
+	// 	if d.Get("archived").(bool) {
+	// 		log.Printf("[DEBUG] Repository already archived, nothing to do on delete: %s/%s", orgName, repoName)
+	// 	} else {
+	// 		d.Set("archived", true)
+	// 		repoReq := resourceGithubRepositoryObject(d)
+	// 		log.Printf("[DEBUG] Archiving repository on delete: %s/%s", orgName, repoName)
+	// 		_, _, err = client.Repositories.Edit(ctx, orgName, repoName, repoReq)
+	// 	}
+	// } else {
+	// 	log.Printf("[DEBUG] Deleting repository: %s/%s", orgName, repoName)
+	// 	_, err = client.Repositories.Delete(ctx, orgName, repoName)
+	// }
 
 	return err
 }